# 0.12.0 - unreleased

- Remove `Control` and `ControlledConnection`.
<<<<<<< HEAD
  Users are encouraged to move to the `poll_` functions of `Connection`.
=======
  Users have to move to the `poll_` functions of `Connection`.
>>>>>>> 69404a1b
  See [PR #164](https://github.com/libp2p/rust-yamux/pull/164).

# 0.11.1

- Avoid race condition between pending frames and closing stream.
  See [PR 156].
  
[PR 156]: https://github.com/libp2p/rust-yamux/pull/156

# 0.11.0

- Remove `Connection::control` in favor of `Control::new`.
  Remove `Connection::next_stream` in favor of `Connection::poll_next_inbound`.
  See [PR 142].

[PR 142]: https://github.com/libp2p/rust-yamux/pull/142

# 0.10.2

- Process command or socket result immediately and thereby no longer accessing
  the socket after it returned an error. See [PR 138] for details.

[PR 138]: https://github.com/libp2p/rust-yamux/pull/138

# 0.10.1

- Update `parking_lot` dependency. See [PR 126].

- Flush socket while waiting for next frame. See [PR 130].

[PR 126]: https://github.com/libp2p/rust-yamux/pull/126
[PR 130]: https://github.com/libp2p/rust-yamux/pull/130

# 0.10.0

- Default to `WindowUpdateMode::OnRead`, thus enabling full Yamux flow-control,
  exercising back pressure on senders, preventing stream resets due to reaching
  the buffer limit.

  See the [`WindowUpdateMode` documentation] for details, especially the section
  on deadlocking when sending data larger than the receivers window.

  [`WindowUpdateMode` documentation]: https://docs.rs/yamux/0.9.0/yamux/enum.WindowUpdateMode.html

# 0.9.0

- Force-split larger frames, for better interleaving of
  reads and writes between different substreams and to avoid
  single, large writes. By default frames are capped at, and
  thus split at, `16KiB`, which can be adjusted by a new
  configuration option, if necessary.

- Send window updates earlier, when half of the window has
  been consumed, to minimise pauses due to transmission delays,
  particularly if there is just a single dominant substream.

- Avoid possible premature stream resets of streams that
  have been properly closed and already dropped but receive
  window update or other frames while the remaining buffered
  frames are still sent out. Incoming frames for unknown streams
  are now ignored, instead of triggering a stream reset for the
  remote.

# 0.8.1

- Avoid possible premature stream resets of streams that have been properly
  closed and already dropped but receive window update or other frames while
  the remaining buffered frames are still sent out. Incoming frames for
  unknown streams are now ignored, instead of triggering a stream reset for
  the remote.

# 0.8.0

- Upgrade step 4 of 4. This version always assumes the new semantics and
  no longer sets the non-standard flag in intial window updates.
- The configuration option `lazy_open` is removed. Initial window updates
  are sent automatically if the receive window is configured to be larger
  than the default.

# 0.7.0

Upgrade step 3 of 4. This version sets the non-standard flag, but
irrespective of whether it is present or not, always assumes the new
additive semantics of the intial window update.

# 0.6.0

Upgrade step 2 of 4. This version sets the non-standard flag, version 0.5.0
already recognises.

# 0.5.0

This version begins the upgrade process spawning multiple versions that
changes the meaning of the initial window update from *"This is the total
size of the receive window."* to *"This is the size of the receive window
in addition to the default size."* This is necessary for compatibility
with other yamux implementations. See issue #92 for details.

As a first step, version 0.5.0 interprets a non-standard flag to imply the
new meaning. Future versions will set this flag and eventually the new
meaning will always be assumed. Upgrading from the current implemention to
the new semantics requires deployment of every intermediate version, each of
which is only compatible with its immediate predecessor. Alternatively, if
the default configuration together with `lazy_open` set to `true` is
deployed on all communicating endpoints, one can skip directly to the end
of the transition.

# 0.4.9

- Bugfixes (#93).

# 0.4.8

- Bugfixes (#91).
- Improve documentation (#88).

# 0.4.7

- Bugfix release (#85).

# 0.4.6

- Send RST frame if the window of a dropped stream is 0 and it is in state
  `SendClosed` (#84).

# 0.4.5

- Removed `bytes` (#77) and `thiserror` (#78) dependencies.
- Removed implicit `BufWriter` creation (#77). Client code that depends on
  this (undocumented) behaviour needs to wrap the socket in a `BufWriter`
  before passing it to `Connection::new`.
- Added `Connection::is_closed` flag (#80) to immediately return `Ok(None)`
  from `Connection::next_stream` after `Err(_)` or `Ok(None)` have been
  returned previously.

# 0.4.4

- Control and stream command channels are now closed and drained immediately
  on error. This is done to prevent client code from submitting further close
  or other commands which will never be acted upon since the API contract of
  `Connection::next_stream` is that after `None` or an `Err(_)` is returned
  it must not be called again.

# 0.4.3

- Updates nohash-hasher dependency to v0.2.0.

# 0.4.2

- A new configuration option `lazy_open` (off by default) has been added and
  inbound streams are now acknowledged (#73). If `lazy_open` is set to `true`
  we will not immediately send an initial `WindowUpdate` frame but instead
  just set the `SYN` flag on the first outbound `Data` frame.
  See `Configuration::set_lazy_open` for details.

# 0.4.1

- Log connection reset errors on debug level (#72).

# 0.4.0

- Hide `StreamId::new` and update dependencies.

# 0.3.0

Update to use and work with async/await:

- `Config::set_max_pending_frames` has been removed. Internal back-pressure
  made the setting unnecessary. As another consequence the error
  `ConnectionError::TooManyPendingFrames` has been removed.
- `Connection` no longer has methods to open a new stream or to close the
  connection. Instead a separate handle type `Control` has been added which
  allows these operations concurrently to the connection itself.
- In Yamux 0.2.x every `StreamHandle` I/O operation would drive the
  `Connection`. Now, the only way the `Connection` makes progress is through
  its `next_stream` method which must be called continuously. For convenience
  a function `into_stream` has been added which turns the `Connection` into
  a `futures::stream::Stream` impl, invoking `next_stream` in its `poll_next`
  method.
- `StreamHandle` has been renamed to `Stream` and its methods `credit` and
  `state` have been removed.
- `Stream` also implements `futures::stream::Stream` and produces `Packet`s.
- `ConnectionError::StreamNotFound` has been removed. Incoming frames for
  unknown streams are answered with a RESET frame, unless they finish the
  stream.
- `DecodeError` has been renamed to `FrameDecodeError` and `DecodeError::Type`
  corresponds to `FramedDecodeError::Header` which handles not just unknown
  frame type errors, but more. Hence a new error `HeaderDecodeError` has been
  added for those error cases.

# 0.2.2

- Updated dependencies (#56).

# 0.2.1

- Bugfix release (pull request #54).

# 0.2.0

- Added `max_pending_frames` setting to `Config`. A `Connection` buffers outgoing
  frames up to this limit (see pull request #51).
- Added `ConnectionError::TooManyPendingFrames` if `max_pending_frames` has been reached.
- Changed error types of `Connection::close` and `Connection::flush` from `std::io::Error`
  to `yamux::ConnectionError`.
- Removed `Connection::shutdown` method which was deprecated since version 0.1.8.

# 0.1.9

- Add `read_after_close` setting to `Config` which defaults
  to `true` to match the behaviour of previous versions.
  Setting `read_after_close` to `false` will cause stream reads
  to return with `Ok(0)` as soon as the connection is closed,
  preventing them from reading data from their buffer.

# 0.1.8

- Mark `Connection::shutdown` as deprecated (#44).

# 0.1.7

- Bugfix release (#36).
- Support for half-closed streams (#38).
- Avoids redundant RESET frames (#37).
- Better test coverage (#40, #42).

# 0.1.6

- Bugfix release (pull requests #34 and #35).

# 0.1.5

- Bugfix release (pull request #33).

# 0.1.4

- Bugfix release (pull requests #30 and #31).

# 0.1.3

- Bugfix release (pull requests #27 and #28).

# 0.1.2

- Bugfix release. See pull request #26 for details.

# 0.1.1

- Forward `Stream::poll` to the newly added `Connection::poll` method which accepts `self` as a
  shared reference. See pull request #24 for details.

# 0.1

- Initial release.<|MERGE_RESOLUTION|>--- conflicted
+++ resolved
@@ -1,11 +1,7 @@
 # 0.12.0 - unreleased
 
 - Remove `Control` and `ControlledConnection`.
-<<<<<<< HEAD
-  Users are encouraged to move to the `poll_` functions of `Connection`.
-=======
   Users have to move to the `poll_` functions of `Connection`.
->>>>>>> 69404a1b
   See [PR #164](https://github.com/libp2p/rust-yamux/pull/164).
 
 # 0.11.1

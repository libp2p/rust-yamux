--- conflicted
+++ resolved
@@ -1,4 +1,3 @@
-<<<<<<< HEAD
 # 0.8.0
 
 - Upgrade step 4 of 4. This version always assumes the new semantics and
@@ -9,12 +8,7 @@
 
 # 0.7.0
 
-Upgrade step 3 of 4. This versions sets the non-standard flag, but
-=======
-# 0.7.0
-
 Upgrade step 3 of 4. This version sets the non-standard flag, but
->>>>>>> e2644c20
 irrespective of whether it is present or not, always assumes the new
 additive semantics of the intial window update.
 
